# Release notes for OMpy

## [Unreleased]
Changes:
- Fixed a bug where the `std` attribute of `Vector` was not saved to file.
<<<<<<< HEAD
- Reimplemented PPF for normal distribution and truncated normal distribution in C++ for improved performance (about 300% faster than the SciPy implementation!).
=======
- Added `evidence` attribute to the `ResultsNormalized` class such that the global evidence of the Bayesian fit
  are stored with the results.
>>>>>>> e594322a

## v.1.1.0
Most important changes:
- Changed response function interpolation between Compton edge and he chosen max. energy. Before, there was a 
  misunderstanding of the *bin-by-bin interpolation* in Guttormsen1996. It now used a fan-like interpolation,
  too. Most noticable for response functions with small fwhm (like 1/10 Magne recommends for unfolding). 

## v1.0.0
Several changes, most important:

**theoretical framework**:
- Corrected likelihood: Forgot non-constant K term when K=K(theta): c8c0046153b1eb269d00280b572f742b1a3cf4d7

**parameters and choices**:
- unfolding parameters: 0fcafe2ff7770be8c2bb107256201af79739cdb3
- unfolder and fg method use remove negatives only, no fill: 9edb48537cca1f88c3120a73fa8eb92f6ebb5177
- Randomize p0 for decomposition 77dec9db9a3a34d5fd6195752c84cfbca0c26c39

**implementation and convenience**:
- different save/load for vectors e5f7e52ce13cff04e8b23f50a00902be1d098bfc and parent commits
- Enable pickling of normalizer instances via dill: 896b352686594a8c7dbe52904645cc5b900ba800


## v0.9.1
Changes:

- corrected version number
(v 0.9.0 has still v.0.8.0 as the version number)

## v0.9
Many changes to the API have occured since v.0.2. Here a (incomplete) summary of the main changes:

- `Vector` and `Matrix` are now in mid-bin calibration. Most or all other functions have been adopted.
- Many changes (bugfix & readability) to the ensemble, decomposition and normalization classes.
- Normalization of nld and gsf ensembles working
- Parallelization, even though it could be more efficient for multinest (see #94 )
- Renamed response functions submodule; run `git submodule update --init --recursive` after `git pull` to get the new files 
- remember to run `pip install -e .` such that changes to the cython files will be recompiled
- Documentation now available via https://ompy.readthedocs.io
- Installation requirements are hopefully all specified; docker file is provided with integration at https://hub.docker.com/r/oslocyclotronlab/ompy and [mybinder](https://mybinder.org/v2/gh/oslocyclotronlab/ompy/master?filepath=ompy%2Fnotebooks%2Fgetting_started.ipynb) can be used to rund the examples.
- We have clean-up the history of the repo to downsize it. 
  Here the warning message: *NB: Read this (only) if you have cloned the repo before October 2019: We cleaned the repository from old comits clogging the repo (big data files that should never have been there). Unfortunetely, this has the sideeffect that the history had to be rewritten: Previous commits now have a different SHA1 (git version keys). If you need anything from the previous repo, see ompy_Archive_Sept2019. This will unfortunately also destroy references in issues. The simplest way to get the new repo is to rerun the installation instructions below.*

## v0.2-beta
This is the first public beta version of the OMpy library, the Oslo Method in Python.

**NB: Read this (only) if you have cloned the repo before October 2019 (which affects this release, v0.2-beta)**: 
We cleaned the repository from old comits clogging the repo (big data files that should never have been there). Unfortunetely, this has the sideeffect that the history had to be rewritten: Previous commits now have a different SHA1 (git version keys). If you need anything from the previous repo, see [ompy_Archive_Sept2019](https://github.com/oslocyclotronlab/ompy_Archive_Sept2019). This will unfortunately also destroy references in issues. The simplest way to get the new repo is to rerun the installation instructions below.

**In essence**: This tag does not work any longer; you have to download the version from https://zenodo.org/record/2654604<|MERGE_RESOLUTION|>--- conflicted
+++ resolved
@@ -3,12 +3,9 @@
 ## [Unreleased]
 Changes:
 - Fixed a bug where the `std` attribute of `Vector` was not saved to file.
-<<<<<<< HEAD
 - Reimplemented PPF for normal distribution and truncated normal distribution in C++ for improved performance (about 300% faster than the SciPy implementation!).
-=======
 - Added `evidence` attribute to the `ResultsNormalized` class such that the global evidence of the Bayesian fit
   are stored with the results.
->>>>>>> e594322a
 
 ## v.1.1.0
 Most important changes:
