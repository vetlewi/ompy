--- conflicted
+++ resolved
@@ -3,16 +3,13 @@
 ## [Unreleased]
 Changes:
 - Fixed a bug where the `std` attribute of `Vector` was not saved to file.
-<<<<<<< HEAD
 - Reimplemented PPF for normal distribution and truncated normal distribution in C++ for improved performance (about 300% faster than the SciPy implementation!).
 - Added `evidence` attribute to the `ResultsNormalized` class such that the global evidence of the Bayesian fit
   are stored with the results.
-=======
 - Changed the way the `Extractor` class are called. The ensamble and trapezoid are no longer given in the
   constructor, but are mandatory arguments in the `extract_from()` method. The class also now uses the same
   convention for loading and saving from file as the `Vector` and `Matrix` classes.
 - Initial work to unify the way objects are saved/loaded from disk.
->>>>>>> 579d12d9
 
 ## v.1.1.0
 Most important changes:
