import numpy as np
import copy
import logging
import termtables as tt
import json
import pymultinest
import matplotlib.pyplot as plt
import warnings
from contextlib import redirect_stdout
from numpy import ndarray
from scipy.optimize import differential_evolution
from typing import Optional, Tuple, Any, Union, Callable, Dict
from pathlib import Path

from .stats import truncnorm_ppf
from .vector import Vector
from .library import self_if_none
from .spinfunctions import SpinFunctions
from .filehandling import load_discrete
from .models import ResultsNormalized, NormalizationParameters
from .abstract_normalizer import AbstractNormalizer

TupleDict = Dict[str, Tuple[float, float]]


class NormalizerNLD(AbstractNormalizer):
    """ Normalizes NLD to empirical data

    Normalizes nld/gsf according to::

        nld' = nld * A * np.exp(alpha * Ex), and

    This is the transformation eq (3), Schiller2000

    Takes empirical data in form of an array of discrete levels,
    neutron separation energy Sn, a model to estimate what the
    NLD is at Sn, and several parameters for the model as well
    as bounds on normalization parameters.

    As a consequence of a complex problem, this class has a complex
    interface. Much of the book-keeping associated with normalization
    has been automated, but there is still a lot of settings and
    parameters for the user to take care of. Some default values
    has been seen, but the user must be _EXTREMELY_ careful when
    evaluating the output.

    Attributes:
        discrete (Vector): The discrete NLD at lower energies. [MeV]
        nld (Vector): The NLD to normalize. Gets converted to [MeV] from [keV].
        norm_pars (NormalizationParameters): Normalization parameters like
            experimental D₀, and spin(-cut) model
        bounds (Dict[str, Tuple[float, float]): The bounds on each of
            the parameters. Its keys are 'A', 'alpha', 'T', and 'D0'. The
            values are on the form (min, max).
        model (Callable[..., ndarray]): The model to use at high energies
            to estimate the NLD. Defaults to constant temperature model.
        de_kwargs(dict): Additional keywords to differential evolution.
             Defaults to `{"seed": 65424}`. Note that `bounds` has been
             taken out as a separate attribute, but is a keyword of de.
        multinest_path (Path): Where to save the multinest output.
            defaults to 'multinest'.
        multinest_kwargs (dict): Additional keywords to multinest. Defaults to
            `{"seed": 65498, "resume": False}`
        res (ResultsNormalized): Results of the normalization
        smooth_levels_fwhm (float): FWHM with which the discrete levels shall
            be smoothed when loading from file. Defaults to 0.1 MeV.
        path (Path): The path save the results.

    """
    LOG = logging.getLogger(__name__)  # overwrite parent variable
    logging.captureWarnings(True)

    def __init__(self, *,
                 nld: Optional[Vector] = None,
                 discrete: Optional[Union[str, Vector]] = None,
                 path: Optional[Union[str, Path]] = 'saved_run/normalizers',
                 regenerate: bool = False,
                 norm_pars: Optional[NormalizationParameters] = None) -> None:
        """ Normalizes nld ang gSF.

        Note:
            The prefered syntax is `Normalizer(nld=...)`
            If neither is given, the nld (and other parameters) can be
            explicity
            be set later by::

                `normalizer.normalize(..., nld=...)`

            or::

                `normalizer.nld = ...`

            In the later case you *might* have to send in a copy if it's a
            mutable to ensure it is not changed.

        Args:
            extractor: see above
            nld: see above
            discrete: see above
            path: see above
            norm_pars: see above
        TODO:
            - parameter to limit the number of multinest samples to store. Note
              that the samples should be shuffled to retain some "random"
              samples from the pdf (not the importance weighted)

        """
        super().__init__(regenerate)

        # Create the private variables
        self._discrete = None
        self._discrete_path = None
        self._D0 = None
        self._smooth_levels_fwhm = None
        self.norm_pars = norm_pars
        self.bounds = {'A': [0.1, 1e3], 'alpha': [1e-1, 20], 'T': [0.1, 1],
                       'Eshift': [-5, 5]}  # D0 bounds set later
        self.model: Optional[Callable[..., ndarray]] = self.const_temperature
        # self.curried_model = lambda *arg: None
        self.de_kwargs = {"seed": 65424}
        self.multinest_path = Path('multinest')
        self.multinest_kwargs: dict = {"seed": 65498, "resume": False}

        # Handle the method parameters
        self.smooth_levels_fwhm = 0.1
        self.nld = None if nld is None else nld.copy()
        self.discrete = discrete

        self.res = ResultsNormalized(name="Results NLD")

        self.limit_low = None
        self.limit_high = None
        self.std_fake = None  # See `normalize`

        if path is None:
            self.path = None
        else:
            self.path = Path(path)
            self.path.mkdir(exist_ok=True, parents=True)

    def __call__(self, *args, **kwargs) -> None:
        """ Wrapper around normalize """
        self.normalize(*args, **kwargs)

    def normalize(self, *, limit_low: Optional[Tuple[float, float]] = None,
                  limit_high: Optional[Tuple[float, float]] = None,
                  nld: Optional[Vector] = None,
                  discrete: Optional[Vector] = None,
                  bounds: Optional[TupleDict] = None,
                  norm_pars: Optional[NormalizationParameters] = None,
                  num: int = 0) -> None:
        """ Normalize NLD to a low and high energy region

        Args:
            limit_low: The limits (start, stop) where to normalize
               to discrete levels.
            limit_high: The limits (start, stop) where to normalize to
                a theoretical model and neutron separation energy at high
                energies.
            nld: The nuclear level density vector to normalize.
            discrete: The discrete level density at low energies to
                normalize to.
            bounds: The bounds of the parameters
            norm_pars (NormalizationParameters): Normalization parameters like
            experimental D₀, and spin(-cut) model
            num (optional): Loop number, defauts to 0
            regenerate: Whether to use already generated files (False) or
                generate them all anew (True).

        """
        if not self.regenerate:
            try:
                self.load()
                return
            except FileNotFoundError:
                pass

        # Update internal state
        self.limit_low = self.self_if_none(limit_low)
        self.limit_high = self.self_if_none(limit_high)
        limit_low = self.limit_low
        limit_high = self.limit_high

        discrete = self.self_if_none(discrete)
        discrete.to_MeV()
        nld = self.self_if_none(nld)

        self.norm_pars = self.self_if_none(norm_pars)
        self.norm_pars.is_changed(include=["D0", "Sn", "spincutModel",
                                           "spincutPars"])  # check that set

        self.bounds = self.self_if_none(bounds)

        # ensure that it's updated if running again
        self.res = ResultsNormalized(name="Results NLD")

        self.LOG.info(f"\n\n---------\nNormalizing nld #{num}")
        nld = nld.copy()
        self.LOG.debug("Setting NLD, convert to MeV")
        nld.to_MeV()

        # Need to give some sort of standard deviation for sensible results
        # Otherwise deviations at higher level density will have an
        # uncreasonably high weight.
        if self.std_fake is None:
            self.std_fake = False
        if self.std_fake or nld.std is None:
            self.std_fake = True
            nld.std = nld.values * 0.3  # x% is an arb. choice
        self.nld = nld

        # Use DE to get an inital guess before optimizing
        args, guess = self.initial_guess(limit_low, limit_high)
        # Optimize using multinest
        popt, samples, evidence = self.optimize(num, args, guess)

        transformed = nld.transform(popt['A'][0], popt['alpha'][0],
                                    inplace=False)
        if self.std_fake:
            nld.std = None
            transformed.std = None

        self.res.nld = transformed
        self.res.pars = popt
        self.res.samples = samples
        self.res.evidence = evidence
        ext_model = lambda E: self.model(E, T=popt['T'][0],
                                         Eshift=popt['Eshift'][0])
        self.res.nld_model = ext_model

        self.save()  # save instance

    def initial_guess(self, limit_low: Optional[Tuple[float, float]] = None,
                      limit_high: Optional[Tuple[float, float]] = None
                      ) -> Tuple[Tuple[float, float, float, float],
                                 Dict[str, float]]:
        """ Find an inital guess for the constant, α, T and D₀

        Uses differential evolution to perform the guessing.

        Args:
            limit_low: The limits (start, stop) where to normalize
               to discrete levels.
            limit_high: The limits (start, stop) where to normalize to
                a theoretical model and neutron separation energy at high
                energies.

        Returns:
           The arguments used for chi^2 minimization and the
           minimizer.
        """
        limit_low = self.self_if_none(limit_low)
        limit_high = self.self_if_none(limit_high)

        bounds = list(self.bounds.values())
        spinParsstring = json.dumps(self.norm_pars.spincutPars, indent=4,
                                    sort_keys=True)

        self.LOG.debug("Using bounds %s", bounds)
        self.LOG.debug("Using spincutModel %s", self.norm_pars.spincutModel)
        self.LOG.debug("Using spincutPars %s", spinParsstring)

        nld_low = self.nld.cut(*limit_low, inplace=False)
        discrete = self.discrete.cut(*limit_low, inplace=False)
        nld_high = self.nld.cut(*limit_high, inplace=False)

        nldSn = self.nldSn_from_D0(**self.norm_pars.asdict())[1]
        rel_uncertainty = self.norm_pars.D0[1]/self.norm_pars.D0[0]
        nldSn = np.array([nldSn, nldSn * rel_uncertainty])

        def neglnlike(*args, **kwargs):
            return - self.lnlike(*args, **kwargs)
        args = (nld_low, nld_high, discrete, self.model, self.norm_pars.Sn[0],
                nldSn)
        res = differential_evolution(neglnlike, bounds=bounds, args=args,
                                     **self.de_kwargs)

        self.LOG.info("DE results:\n%s", tt.to_string([res.x.tolist()],
                      header=['A', 'α [MeV⁻¹]', 'T [MeV]', 'Eshift [MeV]']))

        p0 = dict(zip(["A", "alpha", "T", "Eshift"], (res.x).T))
        for key, res in p0.items():
            if res in self.bounds[key]:
                self.LOG.warning(f"DE result for {key} is at edge its bound:"
                                 f"{self.bounds[key]}. This will probably lead"
                                 f"to wrong estimations in multinest, too.")

        return args, p0

    def optimize(self, num: int, args,
                 guess: Dict[str, float]) -> Tuple[Dict[str, float], Dict[str, float]]:
        """Find parameters given model constraints and an initial guess

        Employs Multinest

        Args:
            num (int): Loop number
            args_nld (Iterable): Additional arguments for the nld lnlike
            guess (Dict[str, float]): The initial guess of the parameters

        Returns:
            Tuple:
            - popt (Dict[str, Tuple[float, float]]): Median and 1sigma of the
                parameters
            - samples (Dict[str, List[float]]): Multinest samples.
                Note: They are still importance weighted, not random draws
                from the posterior.

        Raises:
            ValueError: Invalid parameters for automatic prior

        Note:
            You might want to adjust the priors for your specific case! Here
            we just propose a general solution that might often work out of
            the box.
        """
        if guess['alpha'] < 0:
            raise NotImplementedError("Prior selection not implemented for "
                                      "α < 0")
        alpha_exponent = np.log10(guess['alpha'])

        if guess['T'] < 0:
            raise ValueError("Prior selection not implemented for T < 0; "
                             "negative temperature is unphysical")
        T_exponent = np.log10(guess['T'])

        A = guess['A']

        # truncations from absolute values
        lower_A, upper_A = 0., np.inf
        mu_A, sigma_A = A, 10*A
        a_A = (lower_A - mu_A) / sigma_A
        b_A = (upper_A - mu_A) / sigma_A

        lower_Eshift, upper_Eshift = -5., 5
        mu_Eshift, sigma_Eshift = 0, 5
        a_Eshift = (lower_Eshift - mu_Eshift) / sigma_Eshift
        b_Eshift = (upper_Eshift - mu_Eshift) / sigma_Eshift

        def prior(cube, ndim, nparams):
            # NOTE: You may want to adjust this for your case!
            # truncated normal prior
            cube[0] = truncnorm_ppf(cube[0], a_A, b_A)*sigma_A+mu_A
            # log-uniform prior
            # if alpha = 1e2, it's between 1e1 and 1e3
            cube[1] = 10**(cube[1]*2 + (alpha_exponent-1))
            # log-uniform prior
            # if T = 1e2, it's between 1e1 and 1e3
            cube[2] = 10**(cube[2]*2 + (T_exponent-1))
            # truncated normal prior
<<<<<<< HEAD
            cube[3] = truncnorm_ppf.ppf(cube[3], a_Eshift,
                                        b_Eshift)*sigma_Eshift + mu_Eshift
=======
            cube[3] = truncnorm_ppf(cube[3], a_Eshift,
                                    b_Eshift)*sigma_Eshift + mu_Eshift
>>>>>>> 3a99441f

            if np.isinf(cube[3]):
                self.LOG.debug("Encountered inf in cube[3]:\n%s", cube[3])

        def loglike(cube, ndim, nparams):
            return self.lnlike(cube, *args)

        self.multinest_path.mkdir(exist_ok=True)
        path = self.multinest_path / f"nld_norm_{num}_"
        assert len(str(path)) < 60, "Total path length too long for multinest"

        self.LOG.info("Starting multinest")
        self.LOG.debug("with following keywords %s:", self.multinest_kwargs)
        #  Hack where stdout from Multinest is redirected as info messages
        self.LOG.write = lambda msg: (self.LOG.info(msg) if msg != '\n'
                                      else None)
        with redirect_stdout(self.LOG):
            pymultinest.run(loglike, prior, len(guess),
                            outputfiles_basename=str(path),
                            **self.multinest_kwargs)

        # Save parameters for analyzer
        names = list(guess.keys())
        json.dump(names, open(str(path) + 'params.json', 'w'))
        analyzer = pymultinest.Analyzer(len(guess),
                                        outputfiles_basename=str(path))

        stats = analyzer.get_stats()
        evidence = (stats['global evidence'], stats['global evidence error'])

        samples = analyzer.get_equal_weighted_posterior()[:, :-1]
        samples = dict(zip(names, samples.T))

        # Format the output
        popt = dict()
        vals = []
        for name, m in zip(names, stats['marginals']):
            lo, hi = m['1sigma']
            med = m['median']
            sigma = (hi - lo) / 2
            popt[name] = (med, sigma)
            i = max(0, int(-np.floor(np.log10(sigma))) + 1)
            fmt = '%%.%df' % i
            fmts = '\t'.join([fmt + " ± " + fmt])
            vals.append(fmts % (med, sigma))

        self.LOG.info("Multinest results:\n%s", tt.to_string([vals],
                      header=['A', 'α [MeV⁻¹]', 'T [MeV]', 'Eshift [MeV]']))

        return popt, samples, evidence

    def plot(self, *, ax: Any = None,
             add_label: bool = True,
             results: Optional[ResultsNormalized] = None,
             add_figlegend: bool = True,
             plot_fitregion: bool = True,
             reset_color_cycle: bool = True,
             **kwargs) -> Tuple[Any, Any]:
        """Plot the NLD, discrete levels and result of normalization

        Args:
            ax (optional): The matplotlib axis to plot onto. Creates axis
                is not provided
            add_label (bool, optional): Defaults to `True`.
            add_figlegend (bool, optional):Defaults to `True`.
            results (ResultsNormalized, optional): If provided, nld and model
                are taken from here instead.
            plot_fitregion (Optional[bool], optional): Defaults to `True`.
            reset_color_cycle (Optional[bool], optional): Defaults to `True`
            **kwargs: Description

        Returns:
            fig, ax
        """
        if ax is None:
            fig, ax = plt.subplots()
        else:
            fig = ax.figure

        if reset_color_cycle:
            ax.set_prop_cycle(None)

        res = self.res if results is None else results
        pars = res.pars
        nld = res.nld

        labelNld = '_exp.'
        labelNldSn = None
        labelModel = "_model"
        labelDiscrete = "_known levels"
        if add_label:
            labelNld = 'exp.'
            labelNldSn = r'$\rho(S_n)$'
            labelModel = 'model'
            labelDiscrete = "known levels"
        nld.plot(ax=ax, label=labelNld, **kwargs)

        self.discrete.plot(ax=ax, kind='step', c='k', label=labelDiscrete)

        nldSn = self.nldSn_from_D0(**self.norm_pars.asdict())[1]
        rel_uncertainty = self.norm_pars.D0[1]/self.norm_pars.D0[0]
        nldSn = np.array([nldSn, nldSn * rel_uncertainty])

        x = np.linspace(self.limit_high[0], self.norm_pars.Sn[0])
        model = Vector(E=x, values=self.model(E=x,
                                              T=pars['T'][0],
                                              Eshift=pars['Eshift'][0]))

        ax.errorbar(self.norm_pars.Sn[0], nldSn[0], yerr=nldSn[1],
                    label=labelNldSn, fmt="ks", markerfacecolor='none')
        # workaround for enseble Normalizer; always keep these label
        for i in range(3):
            ax.lines[-(i+1)]._label = "_nld(Sn)"

        ax.plot(model.E, model.values, "--", label=labelModel, markersize=0,
                c='g', **kwargs)

        if plot_fitregion:
            ax.axvspan(self.limit_low[0], self.limit_low[1], color='grey',
                       alpha=0.1, label="fit limits")
            ax.axvspan(self.limit_high[0], self.limit_high[1], color='grey',
                       alpha=0.1)

        ax.set_yscale('log')
        ax.set_ylabel(r"Level density $\rho(E_x)~[\mathrm{MeV}^{-1}]$")
        ax.set_xlabel(r"Excitation energy $E_x~[\mathrm{MeV}]$")
        ax.set_ylim(bottom=0.5/(nld.E[1]-nld.E[0]))

        if fig is not None and add_figlegend:
            fig.legend(loc=9, ncol=3, frameon=False)

        return fig, ax

    @staticmethod
    def lnlike(x: Tuple[float, float, float, float], nld_low: Vector,
               nld_high: Vector, discrete: Vector,
               model: Callable[..., ndarray],
               Sn, nldSn) -> float:
        """ Compute log likelihood of the normalization fitting

        This is the result up a, which is irrelevant for the maximization

        Args:
            x: The arguments ordered as A, alpha, T and Eshift
            nld_low: The lower region where discrete levels will be
                fitted.
            nld_high: The upper region to fit to model.
            discrete: The discrete levels to be used in fitting the
                lower region.
            model: The model to use when fitting the upper region.
                Must support the keyword arguments
                ``model(E=..., T=..., Eshift=...) -> ndarray``

        Returns:
            lnlike: log likelihood
        """
        A, alpha, T, Eshift = x[:4]  # slicing needed for multinest?
        transformed_low = nld_low.transform(A, alpha, inplace=False)
        transformed_high = nld_high.transform(A, alpha, inplace=False)

        err_low = transformed_low.error(discrete)
        expected = Vector(E=transformed_high.E,
                          values=model(E=transformed_high.E,
                                       T=T, Eshift=Eshift))
        err_high = transformed_high.error(expected)

        nldSn_model = model(E=Sn, T=T, Eshift=Eshift)
        err_nldSn = ((nldSn[0] - nldSn_model)/nldSn[1])**2

        ln_stds = (np.log(transformed_low.std).sum()
                   + np.log(transformed_high.std).sum())

        return -0.5*(err_low + err_high + err_nldSn + ln_stds)

    @staticmethod
    def const_temperature(E: ndarray, T: float, Eshift: float) -> ndarray:
        """ Constant Temperature NLD"""
        ct = np.exp((E - Eshift) / T) / T
        return ct

    @staticmethod
    def nldSn_from_D0(D0: Union[float, Tuple[float, float]],
                      Sn: Union[float, Tuple[float, float]], Jtarget: float,
                      spincutModel: str, spincutPars: Dict[str, Any],
                      **kwargs) -> Tuple[float, float]:
        """Calculate nld(Sn) from D0


        1/D0 = nld(Sn) * ( g(Jtarget+1/2, pi_target)
                         + g(Jtarget1/2, pi_target) )
        Here we assume equal parity, g(J,pi) = g(J)/2 and
        nld(Sn) = 1/D0 * 2/(g(Jtarget+1/2) + g(Jtarget-1/2))
        For the case Jtarget = 0, the g(Jtarget-1/2) = 0

        Parameters:
            D0 (float or [float, float]):
                Average resonance spacing from s waves [eV]. If a tuple,
                it is assumed that it is of the form `[value, uncertainty]`.
            Sn (float or [float, float]):
                Separation energy [MeV]. If a tuple, it is assumed that it is of
                the form `[value, uncertainty]`.
            Jtarget (float):
                Target spin
            spincutModel (str):
                Model to for the spincut
            spincutPars Dict[str, Any]:
                Additional parameters necessary for the spin cut model
            **kwargs: Description


        Returns:
            nld: Ex=Sn and nld at Sn [MeV, 1/MeV]
        """

        D0 = np.atleast_1d(D0)[0]
        Sn = np.atleast_1d(Sn)[0]

        def g(J):
            return SpinFunctions(Ex=Sn, J=J,
                                 model=spincutModel,
                                 pars=spincutPars).distibution()

        if Jtarget == 0:
            summe = 1 / 2 * g(Jtarget + 1 / 2)
        else:
            summe = 1 / 2 * (g(Jtarget - 1 / 2) + g(Jtarget + 1 / 2))

        nld = 1 / (summe * D0 * 1e-6)
        return [Sn, nld]

    @staticmethod
    def D0_from_nldSn(nld_model: Callable[..., Any],
                      Sn: Union[float, Tuple[float, float]], Jtarget: float,
                      spincutModel: str, spincutPars: Dict[str, Any],
                      **kwargs) -> Tuple[float, float]:
        """Calculate D0 from nld(Sn), assuming equiparity.

        This is the inverse of `nldSn_from_D0`

        Parameters:
            nld_model (Callable[..., Any]): Model for nld above data of the
                from `y = nld_model(E)` in 1/MeV.
            Sn (float or [float, float]):
                Separation energy [MeV]. If a tuple, it is assumed that it is of
                the form `[value, uncertainty]`.
            Jtarget (float):
                Target spin
            spincutModel (str):
                Model to for the spincut
            spincutPars Dict[str, Any]:
                Additional parameters necessary for the spin cut model
            **kwargs: Description


        Returns:
            D0: D0 in eV
        """

        Sn = np.atleast_1d(Sn)[0]
        nld = nld_model(Sn)

        def g(J):
            return SpinFunctions(Ex=Sn, J=J,
                                 model=spincutModel,
                                 pars=spincutPars).distibution()

        if Jtarget == 0:
            summe = 1 / 2 * g(Jtarget + 1 / 2)
        else:
            summe = 1 / 2 * (g(Jtarget - 1 / 2) + g(Jtarget + 1 / 2))

        D0 = 1 / (summe * nld * 1e-6)
        return D0

    @property
    def discrete(self) -> Optional[Vector]:
        return self._discrete

    @discrete.setter
    def discrete(self, value: Optional[Union[Path, str, Vector]]) -> None:
        if value is None:
            self._discretes = None
            self.LOG.debug("Set `discrete` to None")
        elif isinstance(value, (str, Path)):
            if self.nld is None:
                raise ValueError(f"`nld` must be set before loading levels")
            nld = self.nld.copy()
            nld.to_MeV()
            self.LOG.debug("Set `discrete` levels from file with FWHM %s",
                           self.smooth_levels_fwhm)
            self._discrete = load_levels_smooth(value, nld.E,
                                                self.smooth_levels_fwhm)
            self._discrete.units = "MeV"
            self._discrete_path = value

        elif isinstance(value, Vector):
            if self.nld is not None and np.any(self.nld.E != value.E):
                raise ValueError("`nld` and `discrete` must"
                                 " have same energy binning")
            self._discrete = value
            self.LOG.debug("Set `discrete` by Vector")
        else:
            raise ValueError(f"Value {value} is not supported"
                             " for discrete levels")

    @property
    def smooth_levels_fwhm(self) -> Optional[float]:
        return self._smooth_levels_fwhm

    @smooth_levels_fwhm.setter
    def smooth_levels_fwhm(self, value: float) -> None:
        self._smooth_levels_fwhm = value
        if self._discrete_path is not None:
            self.discrete = self._discrete_path

    def self_if_none(self, *args, **kwargs):
        """ wrapper for lib.self_if_none """
        return self_if_none(self, *args, **kwargs)


def load_levels_discrete(path: Union[str, Path], energy: ndarray) -> Vector:
    """ Load discrete levels without smoothing

    Assumes linear equdistant binning

    Args:
        path: The file to load
        energy: The binning to use
    Returns:
        A vector describing the levels
    """
    histogram, _ = load_discrete(path, energy, 0.1)
    return Vector(values=histogram, E=energy)


def load_levels_smooth(path: Union[str, Path], energy: ndarray,
                       resolution: float = 0.1) -> Vector:
    """ Load discrete levels with smoothing

    Assumes linear equdistant binning

    Args:
        path: The file to load
        energy: The binning to use in MeV
        resolution: The resolution (FWHM) of the smoothing to use in MeV
    Returns:
        A vector describing the smoothed levels
    """
    histogram, smoothed = load_discrete(path, energy, resolution)
    return Vector(values=smoothed if resolution > 0 else histogram, E=energy)<|MERGE_RESOLUTION|>--- conflicted
+++ resolved
@@ -348,13 +348,8 @@
             # if T = 1e2, it's between 1e1 and 1e3
             cube[2] = 10**(cube[2]*2 + (T_exponent-1))
             # truncated normal prior
-<<<<<<< HEAD
-            cube[3] = truncnorm_ppf.ppf(cube[3], a_Eshift,
-                                        b_Eshift)*sigma_Eshift + mu_Eshift
-=======
             cube[3] = truncnorm_ppf(cube[3], a_Eshift,
                                     b_Eshift)*sigma_Eshift + mu_Eshift
->>>>>>> 3a99441f
 
             if np.isinf(cube[3]):
                 self.LOG.debug("Encountered inf in cube[3]:\n%s", cube[3])
