import numpy as np
import re
import pickle
import warnings
from pathlib import Path
from dataclasses import dataclass, field, fields, asdict
from typing import Optional, Union, Tuple, Any, Dict, Callable, List
from scipy.optimize import curve_fit

from .vector import Vector


def NonTuple2():
    return [None, None]


@dataclass()
class Model:
    """Dataclass for Model

    Attributes:
        Name: Name of the class (for printing etc.)
    """

    name: str
    __isfrozen: bool = False

    def get_parameters(self) -> List[str]:
        """ Returns a list of the names of the paramters """
        parameters = [p for p in self.__dict__.keys()
                      if "__" not in p]
        return parameters

    def is_changed(self, include: List[str] = [],
                   exclude: List[str] = []) -> None:
        """Verify that defaults arguments have been changed

        Args:
            include (List[str], optional): List of attribute names be
                included in the check. Default is all attributes.
            exclude (List[str], optional): List of attribute names to exclude
                be excluded from check. Default is none

        Raises:
            ValueError: If parameters are still the default values
        """
        include = include if include else self.get_parameters()
        keys = [k for k in include if k not in exclude]

        for key in keys:
            # exception for self._Emax: call self.Emax
            if key.startswith("_"):
                key = key[1:]

            val = getattr(self, key)
            if val is None:
                raise ValueError(f"Model `{self.name}` has default (None) "
                                 f"variable `{key}`.")
            if isinstance(val, list):
                if not val or None in val:
                    raise ValueError(f"Model `{self.name}` has default [] "
                                     f"or `None` in variable `{name}`.")

    def asdict(self) -> Dict[str, Any]:
        """ return fields and properties as dict """
        dic = {prop: getattr(self, prop) for prop in dir(self)
               if not (prop.startswith('__')
                       or callable(getattr(Model, prop, None)))}
        return dic

    def save(self, path: Union[str, Path]) -> None:
        """Save the model parameters to `path`

        Args:
            path (Union[str, Path]): The path
        """
        path = Path(path)
        with path.open('wb') as fopen:
            pickle.dump(self, fopen, -1)

    def load(self, path: Union[str, Path]) -> None:
        """Loads own parameters from `path`

        Args:
            path (Union[str, Path]): Path to pickled file

        Raises:
            IOError: Path doesn't exist
        """
        path = Path(path)

        if not path.exists():
            raise IOError(f"The path {path} does not exist.")

        with path.open('rb') as fin:
            obj = pickle.load(fin)
        for k in obj.get_parameters():
            setattr(self, k, getattr(obj, k))

    def __setattr__(self, attr, value) -> None:
        if self.__isfrozen and not hasattr(self, attr):
            raise AttributeError(f"Model `{self.name}` does not"
                                 f" have parameter `{attr}`")
        else:
            super().__setattr__(attr, value)

    def _freeze(self):
        self.__isfrozen = True

    def __post_init__(self):
        self._freeze()

    def __str__(self) -> str:
        string = f'Model {self.name}\n\n'
        for fld in fields(self):
            if fld.name == 'name':
                continue
            if fld.metadata:
                string += str(fld.metadata) + "\n"
            # replace field name if equivalent property exists
            # keep fld.type, as methods with property decorator are not typed
            try:
                assert fld.name[0] == '_'
                fieldname = fld.name[1:]
                val = getattr(self, fieldname)
            except (AssertionError, AttributeError, IndexError):
                fieldname = fld.name
                val = getattr(self, fld.name)
            string += f"{fieldname}: {gettype(fld.type)} = "
            string += f"{val}\n\n"
        return string[:-2]


def gettype(signature):
    signature = str(signature)
    signature = signature.replace('typing.', '')
    # Remove nested types types
    signature = re.sub(r"\w+\.", '', signature)
    if signature[0] == "<":
        return signature.split("'")[1]
    return signature


@dataclass
class AbstractExtrapolationModel(Model):
    """Abstract class for extrapolation models

    Attributes:
        scale (float): Exponential scaling Exp[scale*Eg + shift]
            before normalization in MeV^-1
        shift (float): Exponential shift Exp[scale*Eg + shift]
            before normalization
        shift_after (float): Exponential shift Exp[scale*Eg + shift]'
            after normalization
        Emin (float, optional): Minimal gamma energy to extrapolate from in MeV
        Emax (float, optional): Maximal gamma energy to extrapolate from in MeV
        steps (float, optional): Number of gamma energies to use in
            extrapolation. Defaults to 1001.
        method (float): Method to obtain `scale` and `shift`. Must be in
            either ["fit", "fix"]
        model (Callable[..., Any]): If `method` is `"fit"`, the model to fit
            to the data has to be provided
        Efit (Tuple[float, float]): Fit range (lower, higher).

        TODO:
            - allow for more flexible (more general) models.
    """
    scale: float = field(default=1.0,
            metadata='Exponential scaling Exp[scale*Eg + shift]'
                     'before normalization in MeV^-1')  # noqa
    shift: float = field(default=25.0,
            metadata='Exponential shift Exp[scale*Eg + shift]'
                     'before normalization')  # noqa
    _shift_after: float = field(default=None,
            metadata='Exponential shift Exp[scale*Eg + shift]'
                     'after normalization')  # noqa
    Emin: Optional[float] = field(default=None,
            metadata='Minimal gamma energy to extrapolate from in MeV')  # noqa
    Emax: Optional[float] = field(default=None,
            metadata='Maximal gamma energy to extrapolate from in MeV')  # noqa
    steps: int = field(default=1001,
            metadata='Number of gamma energies to use in extrapolation')  # noqa
    _method: str = field(default="fit",
            metadata='Method for obtaining `scale` and `shift`')  # noqa

    # if method is "fit"
    model: Callable[..., Any] = field(default=None,
            metadata='extrapolation model')  # noqa
    Efit: Optional[Tuple[float, float]] = \
              field(default_factory=NonTuple2,
                    metadata='Fit range')  # noqa

    def range(self) -> np.ndarray:
        """Linearly spaced array from Emin to Emax """
        return np.linspace(self.Emin, self.Emax, self.steps)

    @property
    def method(self) -> str:
        return self._method

    @method.setter
    def method(self, value: str) -> None:
        implemented = ["fit", "fix"]
        if value not in implemented:
            raise NotImplementedError(f"method: {value}"
                                      f"must be in {implemented}")
        else:
            self._method = value

    @property
    def shift_after(self) -> str:
        if self._shift_after is None:
            return self.shift
        else:
            return self._shift_after

    @shift_after.setter
    def shift_after(self, value: float) -> None:
        self._shift_after = value

    def norm_to_shift_after(self, norm: float) -> None:
        self.shift_after = self.shift + np.log(norm)

    def fit(self, gsf: Vector, model: Optional[float] = None,
            Emin: Optional[float] = None,
            Emax: Optional[float] = None) -> None:
        """Fits parameters of `model` to the given gsf

        Optional parameters are detemined from the instance attributes if
        not provided.
        Results are stored in the instance attributes.

        Args:
            gsf (Vector): gsf
            model (float, optional): model to fit
            Emin (float, optional): Lower limit on the fit range
            Emax (float, optional): Higher limit on the fit range

        TODO:
            - allow for more flexible (more general) models.
        """
        if model is None:
            model = self.model

        self.autofitrange(gsf)  # sets only if self.Efit[i] is None
        if Emin is None:
            Emin = self.Efit[0]
        if Emax is None:
            Emax = self.Efit[1]

        assert Emin < Emax, f"Emin: {Emin:.1f} should be < Emax: {Emax:.1f}"

        idx1 = gsf.index(Emin)
        idx2 = gsf.index(Emax)
        x = gsf.E[idx1:idx2+1]
        y = gsf.values[idx1:idx2+1]
        if gsf.std is None:
            yerr = None
        else:
            yerr = gsf.std[idx1:idx2+1]
        popt, pcov = curve_fit(model, x, y, sigma=yerr,
                               p0=[1., -20.])
        self.scale = popt[0]
        self.shift = popt[1]

    def extrapolate(self, E: Optional[np.ndarray] = None,
                    scaled: Optional[bool] = True) -> Vector:
        """ Wrapper to extrapolate a model

        Args:
            E (optional): extrapolation energies. If not
            scaled (optional): If gsf is normalized, use same scaling

        Returns:
            The extrapolated values
        """
        shift = self.shift_after if scaled else self.shift
        if E is None:
            E = self.range()
        values = self.model(E, self.scale, shift)
        return Vector(values=values, E=E)

    def autorange(self, *args, **kwargs):
        """ Not implemented for Abstract """
        raise NotImplementedError("Not implemented for Abstract")

    def autofitrange(self, *args, **kwargs):
        """ Not implemented for Abstract """
        raise NotImplementedError("Not implemented for Abstract")


@dataclass
class ExtrapolationModelLow(AbstractExtrapolationModel):
    model: Callable[..., Any] = field(default=None,
            metadata='extrapolation model')  # noqa

    def __post_init__(self):
        self.model = self.__model

    def autorange(self, gsf: Vector):
        """ Set Emin and Emax in MeV from gsf if not set before """
        gsf = gsf.copy()
        gsf.to_MeV()
        self.Emin = 0 if self.Emin is None else self.Emin
        self.Emax = gsf.E[0] if self.Emax is None else self.Emax

    def autofitrange(self, gsf: Vector):
        """ Guess(!) Efit in MeV from gsf if not set before"""
        gsf = gsf.copy()
        gsf.to_MeV()
        fraction = int(len(gsf.E) / 6)
        if self.Efit[0] is None:
            if len(gsf.E) < 8:
                raise NotImplementedError("Set Efit manually")
            self.Efit[0] = gsf.E[2]
        if self.Efit[1] is None:
            if len(gsf.E) < 8:
                raise NotImplementedError("Set Efit manually")
            self.Efit[1] = gsf.E[fraction+2]

    def __model(self, Eg: Optional[float] = None,
                scale: Optional[float] = None,
                shift: Optional[float] = None) -> np.ndarray:
        """ gsf extrapolation at low energies

        Computes Exp[scale·Eg + shift]

        Args:
            Eg: Gamma-ray energies
            scale: The scaling parameter
            shift: The shift parameter
        Returns:
            Extrapolated values
        """
        if Eg is None:
            try:
                Eg = self.range()
            except TypeError:
                raise ValueError("Need to set Eg, or self.Emin and self.Emax")
        if scale is None:
            scale = self.scale
        if shift is None:
            shift = self.shift
        return np.exp(scale*Eg + shift)


@dataclass
class ExtrapolationModelHigh(AbstractExtrapolationModel):
    model: Callable[..., Any] = field(default=None,
            metadata='extrapolation model')  # noqa

    def __post_init__(self):
        self.model = self.__model

    def autorange(self, gsf: Vector):
        """ Set Emin and Emax in MeV from gsf if not set before """
        gsf = gsf.copy()
        gsf.to_MeV()
        self.Emin = 0 if self.Emin is None else self.Emin
        self.Emax = 20 if self.Emax is None else self.Emax

    def autofitrange(self, gsf: Vector, check_existing: bool = True):
        """ Guess(!) Efit in MeV from gsf if not set before"""
        gsf = gsf.copy()
        gsf.to_MeV()
        fraction = int(len(gsf.E) / 6)
        if self.Efit[0] is None:
            if len(gsf.E) < 8:
                raise NotImplementedError("Set Efit manually")
            self.Efit[0] = gsf.E[-fraction-2]
        if self.Efit[1] is None:
            if len(gsf.E) < 8:
                raise NotImplementedError("Set Efit manually")
            self.Efit[1] = gsf.E[-2]

    def __model(self, Eg: Optional[float] = None,
                scale: Optional[float] = None,
                shift: Optional[float] = None) -> np.ndarray:
        """ gsf extrapolation at high energies

        Computes Exp[scale·Eg + shift] / Eg³

        Args:
            Eg: Gamma-ray energies
            scale: The scaling parameter
            shift: The shift parameter
        Returns:
            Extrapolated values
        """
        if Eg is None:
            try:
                Eg = self.range()
            except TypeError:
                raise ValueError("Need to set Eg, or self.Emin and self.Emax")
        if scale is None:
            scale = self.scale
        if shift is None:
            shift = self.shift
        return np.exp(scale*Eg + shift) / np.power(Eg, 3)


@dataclass
class NormalizationParameters(Model):
    """Storage for normalization parameters + some convenience functions

    Note:
        Due to a issue with automodapi #115, members using `default_factory`
        have to be documented explicitly here

        - .. autoattribute:: exclude_check_change
    """

<<<<<<< HEAD
    #: Mass number A
    A: Optional[int] = field(default=None,
            metadata='Mass number of the nucleus')  # noqa
    #: Element number Z
    Z: Optional[int] = field(default=None,
            metadata='Element number of the nucleus')  # noqa
=======
    #: Element number of the nucleus
    Z: Optional[int] = field(default=None,
            metadata="Element number of the nucleus")  # noqa
    #: Mass number of the nucleus
    _A: Optional[int] = field(default=None,
            metadata="Mass number of the nucleus")  # noqa
>>>>>>> 5166b6dc
    #: Average s-wave resonance spacing D0 [eV]
    D0: Optional[Tuple[float, float]] = field(default=None,
            metadata='Average s-wave resonance spacing D0 [eV]')  # noqa
    #: Total average radiative width  [meV]
    Gg: Optional[Tuple[float, float]] = field(default=None,
            metadata='Total average radiative width  [meV]')  # noqa
    #: Neutron separation energy [MeV]
    Sn: Optional[Tuple[float, float]] = field(default=None,
            metadata='Neutron separation energy [MeV]')  # noqa
    #: "Target" (A-1 nucleus) ground state spin
    Jtarget: Optional[float] = field(default=None,
            metadata='"Target" (A-1 nucleus) ground state spin')  # noqa
    #: Min energy to integrate <Γγ> from
    Emin: float = field(default=0.0,
            metadata="Min energy to integrate <Γγ> from")  # noqa
    #: Max energy to integrate <Γγ> to
    _Emax: float = field(default=None,
            metadata="Max energy to integrate <Γγ> to")  # noqa
    #: Number of steps in energy grid
    steps: int = field(default=101,
            metadata="Number of steps in energy grid")  # noqa
    #: Spincut model
    spincutModel: str = field(default=None,
            metadata='Spincut model')  # noqa
    #: Parameters necessary for the spin cut model
    _spincutPars: Dict[str, Any] = field(default=None,
            metadata='parameters necessary for the spin cut model')  # noqa

    #: Optional Parameters (do not check in `is_changed`).
    #: Defaults to ["A", "Z", "exclude_check_change"]
    exclude_check_change: List[str] = \
        field(default_factory=lambda: ["A", "Z", "exclude_check_change"],
              metadata='Optional parameters.')

    def is_changed(self, include: List[str] = [],
                   exclude: Optional[List[str]] = None) -> None:
        """Wrapper of :meth:`Model.is_changed()`

        Note: List optional/convenience parameterts in
            `self.exclude_check_change`.
        """
        if exclude is None:
            exclude = self.exclude_check_change
        super().is_changed(include=include, exclude=exclude)

    def E_grid(self,
               retstep: bool = True
               ) -> Union[np.ndarray, Tuple[np.ndarray, float]]:
        """Wrapps np.linspace creates linearly spaced array from Emin to Emax

        Args:
            retstep (bool, optional): If `True` (default), returns stepsize

        Returns:
            Samples of the array. If `retstep` is `True`, returns also spacing
            between the samples.
        """
        return np.linspace(self.Emin, self.Sn[0], num=self.steps,
                           retstep=retstep)

    @property
    def spinMass(self):
        """ Wrapper to get "mass" in self.spincutPars """
        try:
            mass = self._spincutPars['mass']
            return mass
        except:  # noqa
            return None

    @property
    def spincutPars(self) -> Dict[str, Any]:
        """ Parameters necessary for the spin cut model """
        return self._spincutPars

    @spincutPars.setter
    def spincutPars(self, value: Dict[str, Any]):
        try:
            mass = value['mass']
            if self._A is not None:
                if mass != self._A:
                    warnings.warn(UserWarning("mass number set in `spincutPars` does not match `A`."))  # noqa
        except KeyError:
            pass
        self._spincutPars = value

    @property
    def A(self) -> Union[int, None]:
        """ Mass number of the nucleus """
        if self._A is None:
            return self.spinMass
        return self._A

    @A.setter
    def A(self, value: int) -> None:
        self._A = value
        if self.spinMass is not None:
            if self.spinMass != value:
                warnings.warn(UserWarning("mass number set in `spincutPars` does not match `A`."))  # noqa
        self._A = value

    @property
    def Emax(self) -> float:
        """ Max energy to integrate <Γγ> to """
        if self._Emax is None:
            return self.Sn[0]
        else:
            return self._Emax

    @Emax.setter
    def Emax(self, value: float) -> None:
        assert value > self.Emin, "Emax must be larger then Emin"
        self._Emax = value


@dataclass
class ResultsNormalized(Model):
    """Class to store the results of the Oslo Method

<<<<<<< HEAD
    Attributes:
        nld: see below
        gsf: see below
        pars: see below
        samples: see below
        evidence: see below
        nld_model: see below
        gsf_model_low: see below
        gsf_model_high: see below
=======
    Note:
        Due to a issue with automodapi #115, members using `default_factory`
        have to be documented explicitly here

        .. autoattribute:: nld
        .. autoattribute:: gsf
        .. autoattribute:: pars
        .. autoattribute:: samples
        .. autoattribute:: nld_model
        .. autoattribute:: gsf_model_low
        .. autoattribute:: gsf_model_high
>>>>>>> 5166b6dc
    """
    #: (Vector or List[Vector]): normalized or initial, depending on method
    nld: Union[Vector, List[Vector]] = field(default_factory=list,
             metadata='nld (normalized or initial, depending on method)')  # noqa
    #: (Vector or List[Vector]): normalized or initial, depending on method
    gsf: Union[Vector, List[Vector]] = field(default_factory=list,
             metadata='gsf (normalized or initial, depending on method)')  # noqa
    #: (List[Dict[str, Any]]): Parameters for the normalization/models used there
    pars: List[Dict[str, Any]] = field(default_factory=list,
            metadata='Parameters for the normalization/models used there')  # noqa
    #: (List[Dict[str, Any]]): Samples from the posterior of the parameters
    samples: List[Dict[str, Any]] = field(default_factory=list,
            metadata='Samples from the posterior of the parameters')  # noqa
    #: (Tuple of List[Tuple]): Evidence and error in evidence for model
    evidence: Union[Tuple[float, float], List[Tuple[float, float]]] \
        = field(default_factory=list,
                metadata='Global evidence for the model')
    #: (List[Callable[..., Any]]): nld model for each nld
    nld_model: List[Callable[..., Any]] = field(default_factory=list,
            metadata='nld model')  # noqa
    #: List[AbstractExtrapolationModel]: gsf model at low Eγ for each gsf
    gsf_model_low: List[AbstractExtrapolationModel] = \
        field(default_factory=list, metadata='gsf model at low Eγ')  # noqa
    #: List[AbstractExtrapolationModel]: gsf model at high Eγ for each gsf
    gsf_model_high: List[AbstractExtrapolationModel] = \
        field(default_factory=list, metadata='gsf model at high Eγ')  # noqa<|MERGE_RESOLUTION|>--- conflicted
+++ resolved
@@ -410,21 +410,12 @@
         - .. autoattribute:: exclude_check_change
     """
 
-<<<<<<< HEAD
-    #: Mass number A
-    A: Optional[int] = field(default=None,
-            metadata='Mass number of the nucleus')  # noqa
-    #: Element number Z
-    Z: Optional[int] = field(default=None,
-            metadata='Element number of the nucleus')  # noqa
-=======
     #: Element number of the nucleus
     Z: Optional[int] = field(default=None,
             metadata="Element number of the nucleus")  # noqa
     #: Mass number of the nucleus
     _A: Optional[int] = field(default=None,
             metadata="Mass number of the nucleus")  # noqa
->>>>>>> 5166b6dc
     #: Average s-wave resonance spacing D0 [eV]
     D0: Optional[Tuple[float, float]] = field(default=None,
             metadata='Average s-wave resonance spacing D0 [eV]')  # noqa
@@ -543,17 +534,6 @@
 class ResultsNormalized(Model):
     """Class to store the results of the Oslo Method
 
-<<<<<<< HEAD
-    Attributes:
-        nld: see below
-        gsf: see below
-        pars: see below
-        samples: see below
-        evidence: see below
-        nld_model: see below
-        gsf_model_low: see below
-        gsf_model_high: see below
-=======
     Note:
         Due to a issue with automodapi #115, members using `default_factory`
         have to be documented explicitly here
@@ -565,7 +545,6 @@
         .. autoattribute:: nld_model
         .. autoattribute:: gsf_model_low
         .. autoattribute:: gsf_model_high
->>>>>>> 5166b6dc
     """
     #: (Vector or List[Vector]): normalized or initial, depending on method
     nld: Union[Vector, List[Vector]] = field(default_factory=list,
