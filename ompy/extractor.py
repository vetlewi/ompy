import numpy as np
import matplotlib.pyplot as plt
import warnings
import logging
from contextlib import redirect_stdout
from uncertainties import unumpy
import os
import fnmatch
from pathlib import Path
from typing import Optional, Union, Any, Tuple, List
from scipy.optimize import minimize
from .ensemble import Ensemble
from .matrix import Matrix
from .vector import Vector
from .decomposition import chisquare_diagonal, nld_T_product
from .action import Action
from .abstract_load_saver import AbstractLoadSaver

if 'JPY_PARENT_PID' in os.environ:
    from tqdm import tqdm_notebook as tqdm
else:
    from tqdm import tqdm

LOG = logging.getLogger(__name__)


class Extractor(AbstractLoadSaver):
    """Extracts nld and γSF from an Ensemble or a Matrix

    Basically a wrapper around a minimization routine with bookeeping.
    By giving an `Ensemble` instance and an `Action` cutting a `Matrix` into
    the desired shape, nuclear level density (nld) and gamma strength function
    (gsf/γSF) are extracted. The results are exposed in the attributes
    self.nld and self.gsf, as well as saved to disk. The saved results are
    used if filenames match (and `regenerate` is `False`, or can be loaded
    manually with `load()`.

    The method `decompose(matrix, [std])` extracts the nld and gsf from a
    single Matrix.

    Attributes:
        ensemble (Ensemble): The Ensemble instance to extract nld and gsf from.
        regenerate (bool): Whether to force extraction from matrices even if
            previous results are found on disk. Defaults to False
        method (str): The scipy.minimization method to use. Defaults to Powell.
        options (dict): The scipy.minimization options to use.
        nld (list[Vector]): The nuclear level densities extracted.
        gsf (list[Vector]): The gamma strength functions extracted.
        trapezoid (Action[Matrix]): The Action cutting the matrices of the
            Ensemble into the desired shape where from the nld and gsf will be
            extracted from.
        path (path): The path to save and/or load nld and gsf to/from. If given
            the class will load nld and gsf if such files are found.
            Defaults to 'saved_run/extractor' if nothing is given.
        extend_diagonal_by_resolution (bool, optional): If `True`,
            the fit will be extended beyond Ex=Eg by the (FWHM) of the
            resolution. Remember to set the resolution according to your
            experiment. Defaults to False.
        x0 (np.ndarray or str): Initial values. See `decompose`.
        randomize_initial_values (bool): Randomize initial values for
            decomposition. Defaults to True.
        seed (int): Random seed for reproducibility of results.
        resolution_Ex (float or np.ndarray, optional): Resolution (FWHM) along
            Ex axis (particle detector resolution). Defaults to 150 keV


    TODO:
        - If path is given, it tries to load. If path is later set,
          it is not created. This is a very common pattern. Consider
          superclassing the disk book-keeping.
        - Add unit tests
    """
    def __init__(self,
                 path: Optional[Union[str, Path]] = None):
        """
        Args:
            path (Path or str, optional): see above
        """

        self.regenerate = False
        self.method = 'Powell'
        self.options = {'disp': True, 'ftol': 1e-3, 'maxfev': None}
        self.nld: List[Vector] = []
        self.gsf: List[Vector] = []

        if path is None:
            path = 'saved_run/extractor'

        self.x0 = None
        self.randomize_initial_values: bool = True
        self.seed: int = 98743215
        np.random.seed(self.seed)  # seed also in `extract_from`

        self.extend_fit_by_resolution: bool = False
        self.resolution_Ex = 150  # keV

        super(Extractor, self).__init__(path, True)

    def __call__(self, ensemble: Ensemble, trapezoid: Action):
        return self.extract_from(ensemble, trapezoid)

    def extract_from(self, ensemble: Ensemble,
                     trapezoid: Action,
                     regenerate: Optional[bool] = None):
        """Decompose each first generation matrix in an Ensemble

        If `regenerate` is `True` it saves the extracted nld and gsf to file,
        or loads them if already generated. Exposes the vectors in the
        attributes self.nld and self.gsf.

        Args:
            ensemble (Ensembl): The ensemble to extract nld and gsf from.
            trapezoid (Action): An Action describing the cut to apply
                to the matrices to obtain the desired region for extracting nld
                and gsf.
            regenerate (bool, optional): Whether to regenerate all nld and gsf
                even if they are found on disk.
        """

        if regenerate is None:
            regenerate = self.regenerate
        path = Path(self.path)

        nlds = []
        gsfs = []

        if not regenerate:
            try:  # If successfully loaded, we are done!
                LOG.debug(f"loading from {path}")
                self.load(self.path)
                return None
            except RuntimeError:  # We still need to do some number crunching
                LOG.debug(f"Error loading, regenerating NLD and GSF")
                pass

        np.random.seed(self.seed)  # seed also in `__init__`
        for i in tqdm(range(ensemble.size)):
            nld, gsf = self.step(ensemble, trapezoid, i)
            nlds.append(nld)
            gsfs.append(gsf)

        self.nld = nlds
        self.gsf = gsfs
        self.save(self.path)

<<<<<<< HEAD
    def step(self, ensemble: Ensemble, trapezoid: Action,
             num: int) -> Tuple[Vector, Vector]:
        """ Wrapper around _extract in order to be consistent with other
        classes
=======
        self.check_unconstrained_results()

    def step(self, num: int) -> Tuple[Vector, Vector]:
        """ Wrapper around _extract in order to be consistent with other classes
>>>>>>> 7c13bbe9

        Args:
            ensemble (Ensemble): The ensemble to extract nld and gsf from.
            trapezoid (Action): An Action describing the cut to apply
                to the matrices to obtain the desired region for extracting nld
                and gsf.
            num: Number of the fg matrix to extract
        """
        nld, gsf = self._extract(ensemble, trapezoid, num)
        return nld, gsf

    def _extract(self, ensemble: Ensemble, trapezoid: Action,
                 num: int) -> Tuple[Vector, Vector]:
        """ Extract nld and gsf from matrix number i from Ensemble

        Args:
            ensemble (Ensemble): The ensemble to extract nld and gsf from.
            trapezoid (Action): An Action describing the cut to apply
                to the matrices to obtain the desired region for extracting nld
                and gsf.
            num: Number of the fg matrix to extract

        Returns:
            The nld and gsf as Vectors
        """

        matrix = ensemble.get_firstgen(num).copy()
        std = ensemble.std_firstgen.copy()
        # following lines might be superfluous now:
        # ensure same cuts for all ensemble members if Eg_max is not given
        # (thus auto-determined) in the trapezoid.
        if num == 0:
            trapezoid.act_on(matrix)
            trapezoid.curry(Eg_max=matrix.Eg[-1])
            trapezoid.act_on(std)
        else:
            trapezoid.act_on(matrix)
            trapezoid.act_on(std)
        nld, gsf = self.decompose(matrix, std)
        return nld, gsf

    def decompose(self, matrix: Matrix,
                  std: Optional[Matrix] = None,
                  x0: Optional[np.ndarray] = None,
                  product: bool = False) -> Tuple[Vector, Vector]:
        """ Decomposes a matrix into nld and γSF

        Algorithm:
            Creates the energy range for nld based on the diagonal
            energy resolution. Tries to minimize the product::

                firstgen = nld·gsf

            using (weighted) chi square as error function.

            If first nld / last gsf elements cannot be constrained, as there
            are no entries for them in the matrix, they will be set to `np.nan`

        Args:
            matrix: The matrix to decompose. Should already
                be cut into appropiate size
            std: The standard deviation for the matrix. Must
                be the same size as the matrix. If no std is provided,
                square error will be used instead of chi square.
            x0: The initial guess for nld and gsf. If `np.ndarray`, ordered as
                (T0, nld0). Otherwise, if `str`, used as the method, see
                `guess_initial_values` (where also defaults are given).
            product: Whether to return the first generation matrix
               resulting from the product of nld and gsf.

        Returns:
            The nuclear level density and the gamma strength function
            as Vectors.
            Optionally returns `nld*γSF` if `product` is `True`

        """
        if np.any(matrix.values < 0):
            raise ValueError("input matrix has to have positive entries only.")
        if std is not None:
            std = std.copy()
            if np.any(std.values < 0):
                raise ValueError("std has to have positive entries only.")
            assert matrix.shape == std.shape, \
                f"matrix.shape: {matrix.shape} != std.shape : {std.shape}"
            std.values = std.values.copy(order='C')
            matrix.values, std.values = normalize(matrix, std)
            matrix.Ex = matrix.Ex.copy(order='C')
            matrix.Eg = matrix.Eg.copy(order='C')
        else:
            matrix.values, _ = normalize(matrix)

        # Eg and Ex *must* have the same step size for the
        # decomposition to make sense.
        dEx = matrix.Ex[1] - matrix.Ex[0]
        dEg = matrix.Eg[1] - matrix.Eg[0]
        assert dEx == dEg, \
            "Ex and Eg must have the same bin width. Currently they have"\
            f"dEx: {dEx:.1f} and dEg: {dEg:.1f}. You have to rebin.\n"\
            "The `ensemble` class has a `rebin` method."
        bin_width = dEx

        # create nld energy array
        Emin = matrix.Ex.min()-matrix.Eg.max()
        Emax = matrix.Ex.max()-matrix.Eg.min()
        E_nld = np.linspace(Emin, Emax, int(np.ceil((Emax-Emin)/bin_width))+1)

        if self.extend_fit_by_resolution:
            resolution = self.diagonal_resolution(matrix)
        else:
            resolution = np.zeros_like(matrix.Ex)

        x0 = self.x0 if x0 is None else x0
        if x0 is None or isinstance(x0, str):  # default initials or method
            x0 = self.guess_initial_values(E_nld, matrix, x0)
        assert len(x0) == E_nld.size + matrix.Eg.size
        if self.randomize_initial_values:
            x0 = np.random.uniform(x0/5, x0*5)  # arb. choice for bounds

        def errfun(x: np.ndarray) -> float:
            # Add a non-negative constraint
            if np.any(x < 0):
                return 1e20

            T = x[:matrix.Eg.size]
            nld = x[matrix.Eg.size:]
            fit = nld_T_product(nld, T, resolution,
                                E_nld, matrix.Eg, matrix.Ex)
            if std is None:
                return np.sum((matrix.values - fit)**2)
            else:
                chi = chisquare_diagonal(matrix.values, fit, std.values,
                                         resolution, matrix.Eg, matrix.Ex)
                return chi

        LOG.info("Minimizing")
        LOG.write = lambda msg: LOG.info(msg) if msg != '\n' else None
        with redirect_stdout(LOG):
            res = minimize(errfun, x0=x0, method=self.method,
                           options=self.options)
        T = res.x[:matrix.Eg.size]
        nld = res.x[matrix.Eg.size:]

        # Set elements that couldn't be constrained (no entries) to np.nan
        nld_counts0, T_counts0 = self.constraining_counts(matrix, resolution)
        T[T_counts0 == 0] = np.nan
        nld[nld_counts0 == 0] = np.nan

        # Convert transmission coefficient to the more useful
        # gamma strength function
        gsf = T/(2*np.pi*matrix.Eg**3)

        if product:
            nld_0 = np.where(np.isnan(nld), np.zeros_like(nld), nld)
            T_0 = np.where(np.isnan(T), np.zeros_like(T), T)
            values = nld_T_product(nld_0, T_0, resolution,
                                   E_nld, matrix.Eg, matrix.Ex)
            mat = Matrix(values=values, Ex=matrix.Ex, Eg=matrix.Eg)
            return Vector(nld, E_nld), Vector(gsf, matrix.Eg), mat

        else:
            return Vector(nld, E_nld), Vector(gsf, matrix.Eg)

    def guess_initial_values(self, E_nld: np.ndarray, matrix: Matrix,
                             method: Optional[str] = None) -> np.ndarray:
        """Guess initial values `x0` for minimization rountine

        Note:
            Different initial guesses will affect the normalization constants
            needed later. In order to minimize the effort when changing the
            initial guess (`method`), one can try to provide initial guesses
            where the nld is approx(!) 1 in all bins.

        Args:
            E_nld: Energy array of nld
            matrix: Matrix to be sent to minimization
            method (optional): Method for initial guesses. Defaults to
                a backshifted Fermi-gas like initial value. This default is
                choosen, because we often find a CT-like result -- so we
                want something dissimilar as a start.

        Returns:
            x0: Initial guesses as a stacked array of (T0, nld0)
        """

        if E_nld[-1] > 100:
            LOG.info("Infering calibration that calibration is in keV.")
            E_nld = E_nld.copy()
            E_nld /= 1000

        if method is None or method == "BSFG-like":
            nld0 = self.x0_BSFG(E_nld)
        elif method == "CT-like":
            nld0 = self.x0_CT(E_nld)
        elif method == "parabola":
            nld0 = self.x0_parabola(E_nld)
        else:
            raise NotImplementedError(f"Method {method} not in "
                                      "['BSFG-like','CT-like'.")

        T0, _ = matrix.projection('Eg')
        assert T0.size == matrix.Eg.size
        x0 = np.append(T0, nld0)
        assert np.isfinite(x0).all
        return x0

    def save(self, path: Union[str, Path]):
        """Save an ensemble of extracted NLD & GSF from disk.

        Args:
            path: Path to folder to save the ensemble

        Raises:
            RuntimeError if no NLD and GSF are set.
            AssertionError if the number NLD and GSF are unequal.
        """

        path = Path(path)

        assert len(self.nld) == len(self.gsf), \
            "Number of NLD files doesn't match the number of GSF files."

        # Due to the assertion above, we are sure that NLD and GSF have
        # the same length. We only need to check one of them!
        if len(self.nld) <= 0:
            raise RuntimeError("No NLD or GSF set")

        for (i, (nld, gsf)) in enumerate(zip(self.nld, self.gsf)):
            nld_path = self.path / f'nld_{i}.npy'
            gsf_path = self.path / f'gsf_{i}.npy'
            nld.save(nld_path)
            gsf.save(gsf_path)

    def load(self, path: Union[str, Path]):
        """Load an ensemble of extracted NLD & GSF from disk.

        Args:
            path: Path to folder with ensemble

        Raises:
            ValueError if path isn't a folder or doesn't exist.
            RuntimeError if there are no NLD & GSF files in the provided path.
            AssertionError if the number NLD and GSF are unequal.
        """

        path = Path(path)

        if not path.is_dir():
            raise ValueError(f"Path '{path}' does not exist \
            or is not a folder.")

        # Count number of files with name gsf_*.npy and nld_*.npy
        # in the folder where these are stored.
        gsfs = list(path.glob("gsf_[0-9]*.*"))
        nlds = list(path.glob("nld_[0-9]*.*"))

        assert len(gsfs) == len(nlds), \
            "Ensemble NLD/GSF corrupt"

        if len(gsfs) == 0:
            raise RuntimeError("No NLD and GSF files found.")

        for (gsf, nld) in zip(gsfs, nlds):
            self.gsf.append(Vector(path=gsf))
            self.nld.append(Vector(path=nld))

    @staticmethod
    def x0_BSFG(E_nld: np.ndarray, E0: float = -.2, a: float = 15):
        """ Initial guess that resembles Backshifted Fermi-gas solution

        Note that this is like a fermi-gas after transformation with
        `Aexp(αE)`. Default parameters are chosen somewhat arbitrary, but
        resembling fitted values reported in EB2005.

        Args:
            E_nld: Energy array of nld in [MeV]
            E0 (optional): Back-shift in [MeV]. Defaults to -0.2.
            a (optional): Level density parameter in [MeV⁻¹]. Defaults to 15.

        Returns:
            nld0: Initial guess
        """

        U = E_nld - E0
        U[U <= 0] = 0.5  # workaround for negative energies (or E=0)
        fg = np.exp(2*np.sqrt(a*U)) / (a**(1/4)*U**(5/4))

        # transform for convenience, such that the result is close to 1
        # for many bins -- here: same value at 1/4 of the length as at end
        N = len(fg)
        alpha = np.log(fg[N//4]/fg[-1]) / (E_nld[-1] - E_nld[N//4])
        fg *= np.exp(alpha*E_nld)
        fg /= fg[N//2] * 0.7  # at half of the array, values = 1/0.7 = 1.4

        return fg

    @staticmethod
    def x0_CT(E_nld: np.ndarray) -> np.ndarray:
        """Initial guess that resembles CT solution

        This is the proposal of Schiller2000 -- however, note that
        a constant nld of 1 after the transformation with `Aexp(αE)` is just
        like the CT formula.

        Args:
            E_nld: Energy array of nld

        Returns:
            nld0: Initial guess
        """
        return np.ones(E_nld.size)

    @staticmethod
    def x0_parabola(E_nld: np.ndarray, E0: float = 4,
                    y0: float = 0.01, a: float = 1) -> np.ndarray:
        """Initial guess as parabola a(E_nld - E0)² + y0

        This is quite crazy; For E0 > 0: the NLD is not expected to
        reduce for higher Ex

        Args:
            E_nld: Energy array of nld [in MeV]
            E0: shift constant in x direction [in MeV]
            y0: shift constant in y direction.
            a: multiplier


        Returns:
            nld0: Initial guess
        """
        vals = a*(E_nld - E0)**2 + y0
        assert (vals >= 0).all(), "Negative nld is meaningless"
        return vals

    @staticmethod
    def constraining_counts(matrix: Matrix,
                            resolution: np.ndarray) -> Tuple[np.ndarray,
                                                             np.ndarray]:
        """ Number of counts constraining each nld bin and gsf bin

        Args:
            matrix (Matrix): Input matrix
            resolution (np.ndarray): Resolution at `Ex=Ex`

        Returns:
            Tuple[nld_counts, T_counts]: Number of counts constraining each
                nld and gsf bin
        """
        matrix = matrix.copy()

        # Mask elements beyond Ex + resolution* to 0 (not used in chi2)
        # * + halfbin to get closest bin (when calib uses midbins)
        Egs = np.tile(matrix.Eg, (matrix.shape[0], 1))  # reapeat Egs
        halfbin = (matrix.Eg[1]-matrix.Eg[0])/2
        Emax = (matrix.Ex + resolution)[:, np.newaxis] + halfbin
        matrix.values = np.ma.masked_array(matrix.values, Egs > Emax)

        # sum counts along diagonals
        start = - (matrix.shape[0] - 1)
        stop = matrix.shape[1]
        nld_counts = np.array([matrix.values.trace(offset=d)
                              for d in range(start, stop)])
        nld_counts = nld_counts[::-1]

        T_counts, _ = matrix.projection('Eg')

        return nld_counts, T_counts.data

    def diagonal_resolution(self, matrix: Matrix) -> np.ndarray:
        """Detector resolution at the Ex=Eg diagonal

        Uses gaussian error propagations which assumes independence of
        resolutions along Ex and Eg axis.

        Args:
            matrix (Matrix): Matrix for which the sesoluton shall be calculated

        Returns:
            resolution at Ex = Eg.
        """
        dEx = matrix.Ex[1] - matrix.Ex[0]
        dEg = matrix.Eg[1] - matrix.Eg[0]
        assert dEx == dEg

        dE_resolution = np.sqrt(self.resolution_Ex**2
                                + self.resolution_Eg(matrix)**2)
        return dE_resolution

    @staticmethod
    def resolution_Eg(matrix: Matrix) -> np.ndarray:
        """Resolution along Eg axis for each Ex. Defaults in this class are for
        OSCAR.

        Args:
            matrix (Matrix): Matrix for which the sesoluton shall be calculated

        Returns:
            resolution
        """
        def fFWHM(E, p):
            return np.sqrt(p[0] + p[1] * E + p[2] * E**2)
        fwhm_pars = np.array([73.2087, 0.50824, 9.62481e-05])
        return fFWHM(matrix.Ex, fwhm_pars)

    def plot(self, ax: Optional[Any] = None, scale: str = 'log',
             plot_mean: bool = False,
             color='k', **kwargs) -> None:
        """ Basic visualization of nld and gsf

        Args:
            ax: An axis to plot onto
            scale: Scale to use
            plot_mean: Whether to plot individual samples or mean & std. dev
        """
        if ax is None:
            fig, ax = plt.subplots(1, 2, constrained_layout=True)
        else:
            fig = ax[0].figure

        if plot_mean:
            ax[0].errorbar(self.nld[0].E, self.nld_mean(), yerr=self.nld_std(),
                           fmt='o', ms=2, lw=1, color=color, **kwargs)
            ax[1].errorbar(self.gsf[0].E, self.gsf_mean(), yerr=self.gsf_std(),
                           fmt='o', ms=2, lw=1, color=color, **kwargs)
        else:
            for nld, gsf in zip(self.nld, self.gsf):
                ax[0].plot(nld.E, nld.values, color=color,
                           alpha=1/len(self.nld), **kwargs)
                ax[1].plot(gsf.E, gsf.values, color=color,
                           alpha=1/len(self.gsf), **kwargs)

        ax[0].set_title("Level density")
        ax[1].set_title(r"$\gamma$SF")
        if scale == 'log':
            ax[0].set_yscale("log")
            ax[1].set_yscale("log")

        return fig, ax

    def check_unconstrained_results(self) -> bool:
        """ Checks results for unconstrained elements (np.nan)

        Returns:
            bool: True if results contain unconstrained elements, else False
        """
        contains_nan = False
        for i, vec in enumerate(self.nld):
            if np.isnan(vec.values).any():
                contains_nan = True
                LOG.warning(f"nld #{i} contains nan's.\n"
                            "Consider removing them e.g. with:\n"
                            "# for nld in extractor.nld:\n"
                            "#     nld.cut_nan()\n")

        for i, vec in enumerate(self.nld):
            if np.isnan(vec.values).any():
                contains_nan = True
                LOG.warning(f"gsf #{i} contains nan's.\n"
                            "Consider removing them e.g. with:\n"
                            "# for gsf in extractor.gsf:\n"
                            "#     gsf.cut_nan()\n")

        return contains_nan

    def nld_mean(self) -> np.ndarray:
        return np.nanmean([nld.values for nld in self.nld], axis=0)

    def gsf_mean(self) -> np.ndarray:
        return np.nanmean([gsf.values for gsf in self.gsf], axis=0)

    def nld_std(self) -> np.ndarray:
        return np.nanstd([nld.values for nld in self.nld], axis=0)

    def gsf_std(self) -> np.ndarray:
        return np.nanstd([gsf.values for gsf in self.gsf], axis=0)

    def ensemble_nld(self) -> Vector:
        energy = self.nld[0].E
        values = self.nld_mean()
        std = self.nld_std()
        return Vector(values=values, E=energy, std=std)

    def ensemble_gsf(self) -> Vector:
        energy = self.gsf[0].E
        values = self.gsf_mean()
        std = self.gsf_std()
        return Vector(values=values, E=energy, std=std)

    def __getstate__(self):
        """ `__getstate__` excluding `ensemble` attribute to save space """
        state = self.__dict__.copy()
        try:
            del state['ensemble']
        except KeyError:
            pass
        return state


def normalize(mat: Matrix,
              std: Optional[Matrix]) -> Tuple[np.ndarray, np.ndarray]:
    """Matrix normalization per row taking into account the std. dev

    Error propagation assuming gaussian error propagation.

    Args:
        mat (Matrix): input matrix
        std (Matrix, optional): Standard deviation at each bin

    Returns:
        Values of normalized matrix and normalized standard deviation


    """
    matrix = unumpy.uarray(mat.values, std.values if std is not None else None)

    # normalize each Ex row to 1 (-> get decay probability)
    for i, total in enumerate(matrix.sum(axis=1)):
        if total == 0:
            continue
        matrix[i, :] = np.true_divide(matrix[i, :], total)
    values = unumpy.nominal_values(matrix)
    std = unumpy.std_devs(matrix)

    return values, std<|MERGE_RESOLUTION|>--- conflicted
+++ resolved
@@ -5,7 +5,7 @@
 from contextlib import redirect_stdout
 from uncertainties import unumpy
 import os
-import fnmatch
+
 from pathlib import Path
 from typing import Optional, Union, Any, Tuple, List
 from scipy.optimize import minimize
@@ -14,7 +14,6 @@
 from .vector import Vector
 from .decomposition import chisquare_diagonal, nld_T_product
 from .action import Action
-from .abstract_load_saver import AbstractLoadSaver
 
 if 'JPY_PARENT_PID' in os.environ:
     from tqdm import tqdm_notebook as tqdm
@@ -24,7 +23,7 @@
 LOG = logging.getLogger(__name__)
 
 
-class Extractor(AbstractLoadSaver):
+class Extractor:
     """Extracts nld and γSF from an Ensemble or a Matrix
 
     Basically a wrapper around a minimization routine with bookeeping.
@@ -32,8 +31,7 @@
     the desired shape, nuclear level density (nld) and gamma strength function
     (gsf/γSF) are extracted. The results are exposed in the attributes
     self.nld and self.gsf, as well as saved to disk. The saved results are
-    used if filenames match (and `regenerate` is `False`, or can be loaded
-    manually with `load()`.
+    used if filenames match, or can be loaded manually with `load()`.
 
     The method `decompose(matrix, [std])` extracts the nld and gsf from a
     single Matrix.
@@ -49,9 +47,7 @@
         trapezoid (Action[Matrix]): The Action cutting the matrices of the
             Ensemble into the desired shape where from the nld and gsf will be
             extracted from.
-        path (path): The path to save and/or load nld and gsf to/from. If given
-            the class will load nld and gsf if such files are found.
-            Defaults to 'saved_run/extractor' if nothing is given.
+        path (path): The path to save and/or load nld and gsf to/from.
         extend_diagonal_by_resolution (bool, optional): If `True`,
             the fit will be extended beyond Ex=Eg by the (FWHM) of the
             resolution. Remember to set the resolution according to your
@@ -68,23 +64,29 @@
         - If path is given, it tries to load. If path is later set,
           it is not created. This is a very common pattern. Consider
           superclassing the disk book-keeping.
-        - Add unit tests
     """
-    def __init__(self,
-                 path: Optional[Union[str, Path]] = None):
-        """
-        Args:
-            path (Path or str, optional): see above
-        """
-
+    def __init__(self, ensemble: Optional[Ensemble] = None,
+                 trapezoid: Optional[Action] = None,
+                 path: Optional[Union[str, Path]] =
+                 'saved_run/extractor'):
+        """
+        ensemble (Ensemble, optional): see above
+        trapezoid (Action[Matrix], optional): see above
+        path (Path or str, optional): see above
+        """
+        self.ensemble = ensemble
         self.regenerate = False
         self.method = 'Powell'
         self.options = {'disp': True, 'ftol': 1e-3, 'maxfev': None}
         self.nld: List[Vector] = []
         self.gsf: List[Vector] = []
+        self.trapezoid = trapezoid
 
         if path is None:
-            path = 'saved_run/extractor'
+            self.path = None
+        else:
+            self.path = Path(path)
+            self.path.mkdir(exist_ok=True, parents=True)
 
         self.x0 = None
         self.randomize_initial_values: bool = True
@@ -94,13 +96,12 @@
         self.extend_fit_by_resolution: bool = False
         self.resolution_Ex = 150  # keV
 
-        super(Extractor, self).__init__(path, True)
-
-    def __call__(self, ensemble: Ensemble, trapezoid: Action):
+    def __call__(self, ensemble: Optional[Ensemble] = None,
+                 trapezoid: Optional[Action] = None):
         return self.extract_from(ensemble, trapezoid)
 
-    def extract_from(self, ensemble: Ensemble,
-                     trapezoid: Action,
+    def extract_from(self, ensemble: Optional[Ensemble] = None,
+                     trapezoid: Optional[Action] = None,
                      regenerate: Optional[bool] = None):
         """Decompose each first generation matrix in an Ensemble
 
@@ -109,89 +110,83 @@
         attributes self.nld and self.gsf.
 
         Args:
-            ensemble (Ensembl): The ensemble to extract nld and gsf from.
-            trapezoid (Action): An Action describing the cut to apply
+            ensemble (Ensemble, optional): The ensemble to extract nld and gsf
+                from. Can be provided in when initializing instead.
+            trapezoid (Action, optional): An Action describing the cut to apply
                 to the matrices to obtain the desired region for extracting nld
                 and gsf.
             regenerate (bool, optional): Whether to regenerate all nld and gsf
                 even if they are found on disk.
-        """
-
+
+        Raises:
+            ValueError: If no Ensemble instance is provided here or earlier.
+        """
+        if ensemble is not None:
+            self.ensemble = ensemble
+        elif self.ensemble is None:
+            raise ValueError("ensemble must be given")
+        if trapezoid is not None:
+            self.trapezoid = trapezoid
+        elif self.trapezoid is None:
+            raise ValueError("A 'trapezoid' cut must be given'")
         if regenerate is None:
             regenerate = self.regenerate
-        path = Path(self.path)
+        self.path = Path(self.path)
 
         nlds = []
         gsfs = []
-
-        if not regenerate:
-            try:  # If successfully loaded, we are done!
-                LOG.debug(f"loading from {path}")
-                self.load(self.path)
-                return None
-            except RuntimeError:  # We still need to do some number crunching
-                LOG.debug(f"Error loading, regenerating NLD and GSF")
-                pass
-
         np.random.seed(self.seed)  # seed also in `__init__`
-        for i in tqdm(range(ensemble.size)):
-            nld, gsf = self.step(ensemble, trapezoid, i)
-            nlds.append(nld)
-            gsfs.append(gsf)
+        for i in tqdm(range(self.ensemble.size)):
+            nld_path = self.path / f'nld_{i}.npy'
+            gsf_path = self.path / f'gsf_{i}.npy'
+            if nld_path.exists() and gsf_path.exists() and not regenerate:
+                LOG.debug(f"loading from {nld_path} and {gsf_path}")
+                nlds.append(Vector(path=nld_path))
+                gsfs.append(Vector(path=gsf_path))
+            else:
+                nld, gsf = self.step(i)
+                nld.save(nld_path)
+                gsf.save(gsf_path)
+                nlds.append(nld)
+                gsfs.append(gsf)
 
         self.nld = nlds
         self.gsf = gsfs
-        self.save(self.path)
-
-<<<<<<< HEAD
-    def step(self, ensemble: Ensemble, trapezoid: Action,
-             num: int) -> Tuple[Vector, Vector]:
-        """ Wrapper around _extract in order to be consistent with other
-        classes
-=======
+
         self.check_unconstrained_results()
 
     def step(self, num: int) -> Tuple[Vector, Vector]:
         """ Wrapper around _extract in order to be consistent with other classes
->>>>>>> 7c13bbe9
-
-        Args:
-            ensemble (Ensemble): The ensemble to extract nld and gsf from.
-            trapezoid (Action): An Action describing the cut to apply
-                to the matrices to obtain the desired region for extracting nld
-                and gsf.
+
+        Args:
             num: Number of the fg matrix to extract
         """
-        nld, gsf = self._extract(ensemble, trapezoid, num)
+        nld, gsf = self._extract(num)
         return nld, gsf
 
-    def _extract(self, ensemble: Ensemble, trapezoid: Action,
-                 num: int) -> Tuple[Vector, Vector]:
+    def _extract(self, num: int) -> Tuple[Vector, Vector]:
         """ Extract nld and gsf from matrix number i from Ensemble
 
         Args:
-            ensemble (Ensemble): The ensemble to extract nld and gsf from.
-            trapezoid (Action): An Action describing the cut to apply
-                to the matrices to obtain the desired region for extracting nld
-                and gsf.
             num: Number of the fg matrix to extract
 
         Returns:
             The nld and gsf as Vectors
         """
-
-        matrix = ensemble.get_firstgen(num).copy()
-        std = ensemble.std_firstgen.copy()
+        assert self.ensemble is not None
+        assert self.trapezoid is not None
+        matrix = self.ensemble.get_firstgen(num).copy()
+        std = self.ensemble.std_firstgen.copy()
         # following lines might be superfluous now:
         # ensure same cuts for all ensemble members if Eg_max is not given
         # (thus auto-determined) in the trapezoid.
         if num == 0:
-            trapezoid.act_on(matrix)
-            trapezoid.curry(Eg_max=matrix.Eg[-1])
-            trapezoid.act_on(std)
-        else:
-            trapezoid.act_on(matrix)
-            trapezoid.act_on(std)
+            self.trapezoid.act_on(matrix)
+            self.trapezoid.curry(Eg_max=matrix.Eg[-1])
+            self.trapezoid.act_on(std)
+        else:
+            self.trapezoid.act_on(matrix)
+            self.trapezoid.act_on(std)
         nld, gsf = self.decompose(matrix, std)
         return nld, gsf
 
@@ -359,66 +354,6 @@
         assert np.isfinite(x0).all
         return x0
 
-    def save(self, path: Union[str, Path]):
-        """Save an ensemble of extracted NLD & GSF from disk.
-
-        Args:
-            path: Path to folder to save the ensemble
-
-        Raises:
-            RuntimeError if no NLD and GSF are set.
-            AssertionError if the number NLD and GSF are unequal.
-        """
-
-        path = Path(path)
-
-        assert len(self.nld) == len(self.gsf), \
-            "Number of NLD files doesn't match the number of GSF files."
-
-        # Due to the assertion above, we are sure that NLD and GSF have
-        # the same length. We only need to check one of them!
-        if len(self.nld) <= 0:
-            raise RuntimeError("No NLD or GSF set")
-
-        for (i, (nld, gsf)) in enumerate(zip(self.nld, self.gsf)):
-            nld_path = self.path / f'nld_{i}.npy'
-            gsf_path = self.path / f'gsf_{i}.npy'
-            nld.save(nld_path)
-            gsf.save(gsf_path)
-
-    def load(self, path: Union[str, Path]):
-        """Load an ensemble of extracted NLD & GSF from disk.
-
-        Args:
-            path: Path to folder with ensemble
-
-        Raises:
-            ValueError if path isn't a folder or doesn't exist.
-            RuntimeError if there are no NLD & GSF files in the provided path.
-            AssertionError if the number NLD and GSF are unequal.
-        """
-
-        path = Path(path)
-
-        if not path.is_dir():
-            raise ValueError(f"Path '{path}' does not exist \
-            or is not a folder.")
-
-        # Count number of files with name gsf_*.npy and nld_*.npy
-        # in the folder where these are stored.
-        gsfs = list(path.glob("gsf_[0-9]*.*"))
-        nlds = list(path.glob("nld_[0-9]*.*"))
-
-        assert len(gsfs) == len(nlds), \
-            "Ensemble NLD/GSF corrupt"
-
-        if len(gsfs) == 0:
-            raise RuntimeError("No NLD and GSF files found.")
-
-        for (gsf, nld) in zip(gsfs, nlds):
-            self.gsf.append(Vector(path=gsf))
-            self.nld.append(Vector(path=nld))
-
     @staticmethod
     def x0_BSFG(E_nld: np.ndarray, E0: float = -.2, a: float = 15):
         """ Initial guess that resembles Backshifted Fermi-gas solution
@@ -543,8 +478,7 @@
 
     @staticmethod
     def resolution_Eg(matrix: Matrix) -> np.ndarray:
-        """Resolution along Eg axis for each Ex. Defaults in this class are for
-        OSCAR.
+        """Resolution along Eg axis for each Ex. Defaults in this class are for OSCAR.
 
         Args:
             matrix (Matrix): Matrix for which the sesoluton shall be calculated
